
def deco(foo) {
    def wrapper(func) {
        def inner(a, b) {
            print(foo, "input", a, b)
            let res = func(a, b)
            print(foo, "output", res)
        }
        return inner
    }
    return wrapper
}

@deco("      a d d i t i o n "[::2][3:])
def add(a, b) {
    return a + b
}

@deco("subtract"+"ion")
def sub(a, b) {
    return a - b
}

add(3, 4)
sub(5, 6)


@deco("multiplication")
def mul(a, b) => a * b
mul(3,2)

let multiply = |a, b| { return a / b; }

let divide = deco("division")(|a, b| => a / b)
divide(4,2)

let boo = true
let not_boo = true

assert boo == true, "failed"

if boo {
    print("boo is true")
} else if not_boo {
    print("boo is false, but not_boo is true")
} else {
    print("boo is false, and not_boo is false")
}

let boo_lam = || => true

if boo_lam() {
    print("boo_lam is true")
} else {
    print("boo_lam is false")
}

print(true or false, false or true, false and true, true and true)
print(not true)

print(nothing)

print(1==2, 1!=2, 1<2, 1>2, 1<=2, 1>=2)

let a = 0
let b = 1
let n = 0
while n < 10 {
    print(a)
    let c = a + b
    a = b
    b = c
    n = n + 1
}


print("-"*80)
for x in "hello" {
    print(x)
}
print("-"*80)
for x in 0..5 {
    print(x)
}
<<<<<<< HEAD
// print("hello world"
=======
//print("hello world"
>>>>>>> d9e94ef4

let c = 100_000.25_18
print(c)

print(0b_101, 0o_67, 0x_22B, 0x_15b3)<|MERGE_RESOLUTION|>--- conflicted
+++ resolved
@@ -82,11 +82,8 @@
 for x in 0..5 {
     print(x)
 }
-<<<<<<< HEAD
-// print("hello world"
-=======
-//print("hello world"
->>>>>>> d9e94ef4
+
+//print("hello world
 
 let c = 100_000.25_18
 print(c)
