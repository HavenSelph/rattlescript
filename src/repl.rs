--- conflicted
+++ resolved
@@ -6,11 +6,8 @@
 use std::collections::HashMap;
 use std::io::Write;
 use std::rc::Rc;
-<<<<<<< HEAD
-=======
 use std::cell::RefCell;
 use crate::value::Value;
->>>>>>> d9e94ef4
 
 pub struct Repl {
     interpreter: Interpreter,
