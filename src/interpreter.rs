use crate::ast::AST;
use crate::builtin;
use crate::error::{runtime_error as error, Result};
use crate::token::Location;
use crate::value::{IteratorValue, Value};
use std::cell::RefCell;
use std::collections::HashMap;
use std::rc::Rc;

#[derive(Debug, Clone)]
pub struct Scope {
    pub vars: HashMap<String, Value>,
    pub parent: Option<Ref<Scope>>,
    pub in_function: bool,
}

impl Scope {
    fn insert(&mut self, name: String, value: Value, update: bool, loc: &Location) -> Result<()> {
        if !update || self.vars.contains_key(&name) {
            self.vars.insert(name, value);
        } else {
            match &self.parent {
                Some(parent) => parent.borrow_mut().insert(name, value, update, loc)?,
                None => error!(loc, "Variable {} not found, couldn't update", name),
            }
        }
        Ok(())
    }

    fn get(&self, name: &str) -> Option<Value> {
        if self.vars.contains_key(name) {
            self.vars.get(name).cloned()
        } else {
            match &self.parent {
                Some(parent) => parent.borrow_mut().get(name),
                None => None,
            }
        }
    }
}

type BuiltInFunctionType = fn(&Location, Vec<Value>) -> Result<Value>;
pub type Ref<T> = Rc<RefCell<T>>;

enum ControlFlow {
    None,
    Continue,
    Break,
    Return(Value),
}

pub struct Interpreter {
    builtins: HashMap<&'static str, BuiltInFunctionType>,
    control_flow: ControlFlow,
}

macro_rules! builtins {
    ($($name:ident),+ $(,)?) => {
        HashMap::from([$(
            (stringify!($name), builtin::$name as BuiltInFunctionType),
        )+])
    };
}

impl Interpreter {
    pub fn new() -> Interpreter {
<<<<<<< HEAD
        let builtins = builtins!(print, len, exit);
=======
        let builtins =
            builtins!(print, len, exit);
>>>>>>> d9e94ef4

        Interpreter {
            builtins,
            control_flow: ControlFlow::None,
        }
    }

    pub fn execute(&mut self, ast: &Rc<AST>) -> Result<Value> {
        let scope = Rc::new(RefCell::new(Scope {
            vars: HashMap::new(),
            parent: None,
            in_function: false,
        }));
        self.run(ast, scope)
    }

    pub fn run_block_without_scope(&mut self, ast: &Rc<AST>, scope: Ref<Scope>) -> Result<Value> {
        let mut last = Value::Nothing;
        match ast.as_ref() {
            AST::Block(_, stmts) => {
                for stmt in stmts {
                    last = self.run(stmt, scope.clone())?;
                    match self.control_flow {
                        ControlFlow::None => {}
                        _ => break,
                    }
                }
                Ok(last)
            }
            _ => unreachable!("run_block_without_scope called on non-block"),
        }
    }


    pub fn run(&mut self, ast: &Rc<AST>, scope: Ref<Scope>) -> Result<Value> {
        macro_rules! dispatch_op {
            ($loc:expr, $op:path, $left:expr, $right:expr) => {{
                let left = self.run($left, scope.clone())?;
                let right = self.run($right, scope.clone())?;
                $op(left, right, $loc)?
            }};

            ($loc:expr, $op:path, $val:expr) => {{
                let val = self.run($val, scope.clone())?;
                $op(val, $loc)?
            }};
        }

        Ok(match ast.as_ref() {
            AST::Block(..) => {
                let block_scope = Rc::new(RefCell::new(Scope {
                    vars: HashMap::new(),
                    parent: Some(scope.clone()),
                    in_function: scope.borrow_mut().in_function,
                }));
                self.run_block_without_scope(ast, block_scope)?
            }
            AST::Call(loc, func, args) => self.handle_call(scope, loc, func, args)?,
            AST::If(loc, cond, body, else_body) => {
                let cond = self.run(cond, scope.clone())?;
                match cond {
                    Value::Boolean(true) => self.run(body, scope)?,
                    Value::Boolean(false) => match else_body {
                        Some(else_body) => self.run(else_body, scope)?,
                        None => Value::Nothing,
                    },
                    _ => error!(loc, "If condition must be a boolean"),
                }
            }
            AST::While(loc, cond, body) => {
                loop {
                    let cond = self.run(cond, scope.clone())?;
                    match cond {
                        Value::Boolean(true) => {
                            self.run(body, scope.clone())?;
                            match self.control_flow {
                                ControlFlow::None => {}
                                ControlFlow::Continue => self.control_flow = ControlFlow::None,
                                ControlFlow::Break => {
                                    self.control_flow = ControlFlow::None;
                                    break;
                                }
                                ControlFlow::Return(_) => break,
                            }
                        }
                        Value::Boolean(false) => break,
                        _ => error!(loc, "While condition must be a boolean"),
                    }
                }
                Value::Nothing
            }
            AST::For(loc, loop_var, iter, body) => {
                let iter = self.run(iter, scope.clone())?.iterator(loc);
                match iter {
                    Value::Iterator(IteratorValue(iter)) => {
                        let iter = &mut *(*iter).borrow_mut();
                        for val in iter {
                            let mut loop_scope = Scope {
                                vars: HashMap::new(),
                                parent: Some(scope.clone()),
                                in_function: scope.borrow_mut().in_function,
                            };
                            loop_scope.insert(loop_var.clone(), val.clone(), false, loc)?;
                            self.run(body, Rc::new(RefCell::new(loop_scope)))?;
                            match self.control_flow {
                                ControlFlow::None => {}
                                ControlFlow::Continue => self.control_flow = ControlFlow::None,
                                ControlFlow::Break => {
                                    self.control_flow = ControlFlow::None;
                                    break;
                                }
                                ControlFlow::Return(_) => break,
                            }
                        }
                    }
                    _ => error!(loc, "For loop must iterate over an iterable"),
                }
                Value::Nothing
            }
            AST::BooleanLiteral(_, value) => Value::Boolean(*value),
            AST::IntegerLiteral(_, num) => Value::Integer(*num),
            AST::FloatLiteral(_, num) => Value::Float(*num),
            AST::StringLiteral(_, string) => Value::String(string.clone()),
            AST::Nothing(_) => Value::Nothing,
            AST::VarDeclaration(loc, name, value) => {
                if scope.borrow_mut().vars.contains_key(name) {
                    error!(loc, "Variable {} already exists in scope", name)
                }
                if self.builtins.contains_key(name.as_str()) {
                    error!(
                        loc,
                        "`{}` is a built-in function, can't be used as a variable", name
                    )
                }
                let value = self.run(value, scope.clone())?;
                scope
                    .borrow_mut()
                    .insert(name.clone(), value.clone(), false, loc)?;
                value
            }
            AST::Assignment(loc, lhs, value) => {
                let value = self.run(value, scope.clone())?;
                match lhs.as_ref() {
                    AST::Variable(loc, name) => {
                        if scope.borrow_mut().get(name).is_none() {
                            error!(loc, "Variable {} doesn't exist", name)
                        }
                        if self.builtins.contains_key(name.as_str()) {
                            error!(loc, "`{}` is a built-in function, can't override it", name)
                        }
                        scope
                            .borrow_mut()
                            .insert(name.clone(), value.clone(), true, loc)?;
                        value
                    }
                    _ => error!(loc, "Can't assign to {:?}", lhs),
                }
            }
            AST::Index(loc, left, right) => {
                let left = self.run(left, scope.clone())?;
                let right = self.run(right, scope)?;
                match (&left, &right) {
                    (Value::String(left), Value::Integer(right)) => {
                        match left.chars().nth(*right as usize) {
                            Some(c) => Value::String(c.to_string()),
                            None => error!(loc, "Index out of bounds"),
                        }
                    }
                    _ => error!(loc, "Can't index {:?} with {:?}", left, right),
                }
            }
            AST::Variable(loc, name) => {
                if self.builtins.get(name.as_str()).is_some() {
                    Value::BuiltInFunction(name.clone())
                } else if let Some(value) = scope.borrow_mut().get(name) {
                    value
                } else {
                    error!(loc, "Variable {} not found", name)
                }
            }

            AST::Plus(loc, left, right) => dispatch_op!(loc, Value::plus, left, right),
            AST::Minus(loc, left, right) => dispatch_op!(loc, Value::minus, left, right),
            AST::Multiply(loc, left, right) => dispatch_op!(loc, Value::multiply, left, right),
            AST::Divide(loc, left, right) => dispatch_op!(loc, Value::divide, left, right),

            AST::Not(loc, expr) => dispatch_op!(loc, Value::not, expr),
            AST::And(loc, left, right) => dispatch_op!(loc, Value::and, left, right),
            AST::Or(loc, left, right) => dispatch_op!(loc, Value::or, left, right),

            AST::Equals(loc, left, right) => dispatch_op!(loc, Value::equals, left, right),
            AST::NotEquals(loc, left, right) => dispatch_op!(loc, Value::not_equals, left, right),
            AST::LessThan(loc, left, right) => dispatch_op!(loc, Value::less_than, left, right),
            AST::GreaterThan(loc, left, right) => {
                dispatch_op!(loc, Value::greater_than, left, right)
            }
            AST::LessThanEquals(loc, left, right) => {
                dispatch_op!(loc, Value::less_than_equals, left, right)
            }
            AST::GreaterThanEquals(loc, left, right) => {
                dispatch_op!(loc, Value::greater_than_equals, left, right)
            }

            AST::Slice {
                loc,
                lhs,
                start,
                end,
                step,
            } => {
                let lhs = self.run(lhs, scope.clone())?;
                let start = start
                    .clone()
                    .map(|start| self.run(&start, scope.clone()))
                    .transpose()?;
                let end = end
                    .clone()
                    .map(|end| self.run(&end, scope.clone()))
                    .transpose()?;
                let step = step
                    .clone()
                    .map(|step| self.run(&step, scope.clone()))
                    .transpose()?;
                lhs.slice(start, end, step, loc)?
            }
            AST::Function {
                name,
                args,
                body,
                loc,
                ..
            } => {
                let func = Value::Function {
                    args: args.clone(),
                    body: body.clone(),
                    scope: scope.clone(),
                };
                match name {
                    Some(name) => {
                        scope
                            .borrow_mut()
                            .insert(name.clone(), func.clone(), false, loc)?
                    }
                    None => {}
                }
                func
            }
            AST::Return(loc, val) => {
                if !scope.borrow_mut().in_function {
                    error!(loc, "Return statement outside of function")
                }
                self.control_flow = ControlFlow::Return(self.run(val, scope)?);
                Value::Nothing
            }
            AST::Break(_loc) => {
                self.control_flow = ControlFlow::Break;
                Value::Nothing
            }
            AST::Continue(_loc) => {
                self.control_flow = ControlFlow::Continue;
                Value::Nothing
            }
            AST::Assert(loc, cond) => {
                let cond = self.run(cond, scope)?;
                match cond {
                    Value::Boolean(true) => {}
                    Value::Boolean(false) => error!(loc, "Assertion failed"),
                    _ => error!(loc, "Assertion condition must be a boolean"),
                }
                Value::Nothing
            }
            AST::Range(loc, start, end) => {
                let start = self.run(start, scope.clone())?;
                let end = self.run(end, scope)?;
                match (start, end) {
                    (Value::Integer(start), Value::Integer(end)) => Value::Range(start, end),
                    _ => error!(loc, "Range must be between integers"),
                }
            }
        })
    }

    fn handle_call(
        &mut self,
        scope: Ref<Scope>,
        loc: &Location,
        func: &Rc<AST>,
        args: &[Rc<AST>],
    ) -> Result<Value> {
        let func = self.run(func, scope.clone())?;
        let args = args
            .iter()
            .map(|arg| self.run(arg, scope.clone()))
            .collect::<Result<Vec<_>>>()?;

        Ok(match &func {
            Value::BuiltInFunction(func) => match self.builtins.get(func.as_str()) {
                Some(func) => func(loc, args)?,
                None => error!(loc, "Built-in function {:?} not found", func),
            },
            Value::Function {
                body,
                args: func_args,
                scope: closure_scope,
                ..
            } => {
                let new_scope = Rc::new(RefCell::new(Scope {
                    vars: HashMap::new(),
                    parent: Some(closure_scope.clone()),
                    in_function: true,
                }));
                if args.len() != func_args.len() {
                    error!(
                        loc,
                        "Expected {} arguments, got {}",
                        func_args.len(),
                        args.len()
                    )
                }
                for (arg, value) in func_args.iter().zip(args) {
                    new_scope
                        .borrow_mut()
                        .insert(arg.clone(), value, false, loc)?;
                }
                self.run(body, new_scope)?;
                let value = if let ControlFlow::Return(value) = &self.control_flow {
                    value.clone()
                } else {
                    Value::Nothing
                };
                self.control_flow = ControlFlow::None;
                value
            }
            _ => error!(loc, "Can't call object {:?}", func),
        })
    }
}<|MERGE_RESOLUTION|>--- conflicted
+++ resolved
@@ -64,13 +64,7 @@
 
 impl Interpreter {
     pub fn new() -> Interpreter {
-<<<<<<< HEAD
         let builtins = builtins!(print, len, exit);
-=======
-        let builtins =
-            builtins!(print, len, exit);
->>>>>>> d9e94ef4
-
         Interpreter {
             builtins,
             control_flow: ControlFlow::None,
